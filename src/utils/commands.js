const vscode = require('vscode');
const path = require('path');
const os = require('os');
const { isWindows, isMacOS, isInContainer, windowsContainer, macosContainer } = require('./container-utils');
const { windowsPaths, macosPaths } = require('./path-utils');
const { log } = require('./logger');
const { writeFile, getProjectName } = require('./file-utils');
const { getWSLUsername } = require('./wsl-utils');
const { testFilePathsCommand } = require('./test-file-paths');
const fs = require('fs');
const { exec } = require('child_process');
const util = require('util');
const execAsync = util.promisify(exec);
const { spawn } = require('child_process');

// Get the appropriate utilities based on platform
const paths = isWindows ? windowsPaths : macosPaths;
const container = isWindows ? windowsContainer : macosContainer;

async function startContainerCommand(context) {
    if (await isInContainer()) {
        const msg = 'Already connected to the RSM container';
        log(msg);
        vscode.window.showInformationMessage(msg);
        return;
    }

    if (!vscode.workspace.workspaceFolders || vscode.workspace.workspaceFolders.length === 0) {
        const msg = isWindows ? 
            'Please open a folder in WSL2 first (File > Open Folder... and select a folder starting with \\\\wsl.localhost\\)' :
            'Please open a folder first (File > Open Folder...)';
        log(msg);
        vscode.window.showErrorMessage(msg);
        return;
    }

    const currentPath = vscode.workspace.workspaceFolders[0].uri.fsPath;
    log(`Current path: ${currentPath}`);

    const wslPath = isWindows ? paths.toWSLPath(currentPath) : currentPath;
    const containerPath = paths.toContainerPath(currentPath);
    
    log(`Path for writing: ${wslPath}`);
    log(`Container path: ${containerPath}`);

    if (!paths.isWSLPath(currentPath) && isWindows) {
        const msg = 'Please select a folder in the WSL2 filesystem (\\\\wsl.localhost\\...)';
        log(msg);
        vscode.window.showErrorMessage(msg);
        return;
    }

    try {
        const projectName = getProjectName(containerPath);
        log(`Project name: ${projectName}`);

        // Check for existing files and their metadata
        const devcontainerJsonPath = `${wslPath}/.devcontainer.json`;
        const workspaceFilePath = `${wslPath}/${projectName}.code-workspace`;
        const dockerComposePath = `${wslPath}/docker-compose.yml`;
        let useExistingFiles = false;

        log('Checking paths:');
        log(`devcontainerJsonPath: ${devcontainerJsonPath}`);
        log(`workspaceFilePath: ${workspaceFilePath}`);
        log(`dockerComposePath: ${dockerComposePath}`);

        // Try different methods to read the workspace file
        try {
            // Method 1: Direct WSL read
            log('Attempting to read workspace file using wsl.exe cat...');
            try {
                const workspaceRaw = await readFileWSL(workspaceFilePath);
                const workspaceContent = JSON.parse(workspaceRaw);
                log('Successfully read workspace file using wsl.exe cat');
                if (workspaceContent.metadata?.createdBy === 'rsm-vscode-extension') {
                    log('Found existing workspace file created by RSM extension');
                    // Check if there's a specific container version set
                    const containerVersion = workspaceContent.metadata?.containerVersion;
                    if (containerVersion && containerVersion !== 'latest') {
                        // Check if local docker-compose file exists
                        try {
                            const composeContent = await readFileWSL(dockerComposePath);
                            log('Found local docker-compose.yml file');
                            useExistingFiles = true;
                            vscode.window.showInformationMessage(
                                `Found existing configuration with version ${containerVersion}. Using existing files.`
                            );
                        } catch (e) {
                            log(`Failed to read docker-compose.yml: ${e.message}`);
                            vscode.window.showInformationMessage(
                                `Found configuration with version ${containerVersion} but no docker-compose.yml. Will create new files.`
                            );
                        }
                    } else {
                        useExistingFiles = true;
                        log('Found existing files created by RSM extension');
                        vscode.window.showInformationMessage(
                            'Found existing configuration with latest version. Using existing files.'
                        );
                    }
                } else {
                    log('Workspace file exists but was not created by RSM extension');
                    vscode.window.showInformationMessage(
                        'Found workspace file not created by RSM extension. Will create new files.'
                    );
                }
            } catch (e) {
                log(`Failed to read workspace file using wsl.exe cat: ${e.message}`);
                
                // Method 2: Try VS Code's file system API
                log('Attempting to read workspace file using VS Code API...');
                try {
                    const uri = vscode.Uri.file(workspaceFilePath);
                    const content = await vscode.workspace.fs.readFile(uri);
                    const workspaceContent = JSON.parse(content.toString());
                    log('Successfully read workspace file using VS Code API');
                    
                    if (workspaceContent.metadata?.createdBy === 'rsm-vscode-extension') {
                        // Same version checking logic as above
                        log('Found existing workspace file created by RSM extension');
                        const containerVersion = workspaceContent.metadata?.containerVersion;
                        if (containerVersion && containerVersion !== 'latest') {
                            try {
                                await vscode.workspace.fs.stat(vscode.Uri.file(dockerComposePath));
                                log('Found local docker-compose.yml file');
                                useExistingFiles = true;
                                vscode.window.showInformationMessage(
                                    `Found existing configuration with version ${containerVersion}. Using existing files.`
                                );
                            } catch (e) {
                                log(`Failed to find docker-compose.yml: ${e.message}`);
                                vscode.window.showInformationMessage(
                                    `Found configuration with version ${containerVersion} but no docker-compose.yml. Will create new files.`
                                );
                            }
                        } else {
                            useExistingFiles = true;
                            log('Found existing files created by RSM extension');
                            vscode.window.showInformationMessage(
                                'Found existing configuration with latest version. Using existing files.'
                            );
                        }
                    }
                } catch (e2) {
                    log(`Failed to read workspace file using VS Code API: ${e2.message}`);
                    log('No existing workspace file found or unable to read it');
                    vscode.window.showInformationMessage(
                        'No existing configuration found. Will create new files.'
                    );
                }
            }
        } catch (e) {
            log(`All file reading attempts failed: ${e.message}`);
            vscode.window.showInformationMessage(
                'No existing configuration found. Will create new files.'
            );
        }

        if (useExistingFiles) {
            // Use existing configuration
            log('Using existing configuration files');
            const uri = await container.openInContainer(wslPath);
            log(`Opening with URI: ${uri.toString()}`);
            await vscode.commands.executeCommand('remote-containers.openFolder', uri);
            await new Promise(resolve => setTimeout(resolve, 2000));
            return;
        }

        // If we get here, we need to create new configuration files
        const isArm = os.arch() === 'arm64';
        const composeFile = container.getComposeFile(isArm, context);
        const wslComposeFile = paths.toWSLMountPath(composeFile);
        log(`Using compose file: ${wslComposeFile}`);

        const devcontainerContent = {
            "name": isArm ? "rsm-msba-arm" : "rsm-msba-intel",
            "dockerComposeFile": [wslComposeFile],
            "service": "rsm-msba",
            "workspaceFolder": containerPath,
            "remoteUser": "jovyan",
            "overrideCommand": false,
            "remoteWorkspaceFolder": containerPath,
            "customizations": {
                "vscode": {
                    "extensions": ["ms-vscode-remote.remote-containers"],
                    "settings": {
                        "workbench.welcomePage.walkthroughs.openOnInstall": false,
                        "workbench.startupEditor": "none"
                    }
                }
            },
            "remoteEnv": {
                "HOME": "/home/jovyan"
            }
        };

        const workspaceContent = {
            "folders": [{ "path": "." }],
            "settings": {
                "remote.containers.defaultExtensions": [
                    "ms-vscode-remote.remote-containers"
                ],
                "workspace.openFolderWhenFileOpens": true,
                "remote.autoForwardPorts": true,
                "workbench.confirmBeforeOpen": false,
                "workbench.welcomePage.walkthroughs.openOnInstall": false
            },
            "extensions": {
                "recommendations": [
                    "ms-vscode-remote.remote-containers"
                ]
            },
            "metadata": {
                "createdBy": "rsm-vscode-extension",
                "createdAt": new Date().toLocaleString('en-US', {
                    year: 'numeric',
                    month: '2-digit',
                    day: '2-digit',
                    hour: '2-digit',
                    minute: '2-digit',
                    second: '2-digit',
                    hour12: false
                }).replace(/(\d+)\/(\d+)\/(\d+)/, '$3-$1-$2'),
                "containerVersion": "latest"
            }
        };

        log(`Creating .devcontainer.json at: ${devcontainerJsonPath}`);
        await writeFile(devcontainerContent, devcontainerJsonPath);
        
        log(`Creating workspace file at: ${workspaceFilePath}`);
        await writeFile(workspaceContent, workspaceFilePath);
        
        log(`Opening folder in container: ${containerPath}`);

        const uri = await container.openInContainer(wslPath);
        log(`Opening with URI: ${uri.toString()}`);
        
        await vscode.commands.executeCommand('remote-containers.openFolder', uri);

        // Wait a moment for the container to connect
        await new Promise(resolve => setTimeout(resolve, 2000));
    } catch (error) {
        log('Error attaching to container:', true);
        log(`Full error: ${error.stack}`);
        vscode.window.showErrorMessage(`Failed to attach to container: ${error.message}`);
    }
}

async function stopContainerCommand(context) {
    if (!(await isInContainer())) {
        vscode.window.showErrorMessage('Not connected to the RSM container');
        return;
    }

    try {
        const currentFolder = vscode.workspace.workspaceFolders?.[0];
        if (currentFolder) {
            const workspacePath = currentFolder.uri.fsPath;
            log(`Storing workspace before detaching: ${workspacePath}`);
            await context.globalState.update('lastWorkspaceFolder', workspacePath);
        }

        if (currentFolder) {
            const containerPath = currentFolder.uri.path;
            log(`Container path: ${containerPath}`);
            
            const localPath = await paths.toLocalPath(containerPath);
            log(`Local path: ${localPath}`);
            
            await vscode.commands.executeCommand(
                'vscode.openFolder',
                vscode.Uri.file(localPath),
                { forceReuseWindow: true }
            );
            
            await new Promise(resolve => setTimeout(resolve, 2000));
            
            await container.stopContainer(context);
            vscode.window.showInformationMessage('Container stopped successfully');
        } else {
            throw new Error('No workspace folder found');
        }
    } catch (error) {
        log(`Failed to stop container: ${error.message}`, true);
        log(`Full error: ${error.stack}`);
    }
}

async function startRadiantCommand() {
    if (!(await isInContainer())) {
        vscode.window.showErrorMessage('Please connect to the RSM container first using "RSM: Attach to Container"');
        return;
    }

    try {
        const terminal = await vscode.window.createTerminal({
            name: 'Radiant',
            shellPath: '/bin/zsh'
        });
        
        terminal.show();
        terminal.sendText('/usr/local/bin/radiant');
    } catch (error) {
        log(`Failed to start Radiant: ${error.message}`, true);
        log(`Full error: ${error.stack}`);
        vscode.window.showErrorMessage(`Failed to start Radiant: ${error.message}`);
    }
}

async function startGitGadgetCommand() {
    if (!(await isInContainer())) {
        vscode.window.showErrorMessage('Please connect to the RSM container first using "RSM: Attach to Container"');
        return;
    }

    try {
        const terminal = await vscode.window.createTerminal({
            name: 'GitGadget',
            shellPath: '/bin/zsh'
        });
        
        terminal.show();
        terminal.sendText('/usr/local/bin/gitgadget');
    } catch (error) {
        log(`Failed to start GitGadget: ${error.message}`, true);
        log(`Full error: ${error.stack}`);
        vscode.window.showErrorMessage(`Failed to start GitGadget: ${error.message}`);
    }
}

async function cleanPackagesCommand() {
    if (!(await isInContainer())) {
        vscode.window.showErrorMessage('Please connect to the RSM container first using "RSM: Attach to Container"');
        return;
    }

    try {
        const terminal = await vscode.window.createTerminal({
            name: 'Clean Packages',
            shellPath: '/bin/zsh'
        });
        
        terminal.show();
        terminal.sendText('/usr/local/bin/clean');
    } catch (error) {
        log(`Failed to clean packages: ${error.message}`, true);
        log(`Full error: ${error.stack}`);
        vscode.window.showErrorMessage(`Failed to clean packages: ${error.message}`);
    }
}

async function setupContainerCommand() {
    if (!(await isInContainer())) {
        vscode.window.showErrorMessage('Please connect to the RSM container first using "RSM: Attach to Container"');
        return;
    }

    try {
        const terminal = await vscode.window.createTerminal({
            name: 'Setup Container',
            shellPath: '/bin/zsh'
        });
        
        terminal.show();
        terminal.sendText('/usr/local/bin/setup');
    } catch (error) {
        log(`Failed to setup container: ${error.message}`, true);
        log(`Full error: ${error.stack}`);
        vscode.window.showErrorMessage(`Failed to setup container: ${error.message}`);
    }
}

async function debugEnvCommand() {
    const envInfo = {
        remoteName: vscode.env.remoteName,
        shell: vscode.env.shell,
        uiKind: vscode.env.uiKind,
        appHost: vscode.env.appHost,
        platform: process.platform,
        arch: os.arch(),
        inContainer: await isInContainer()
    };
    
    log('Environment Debug Info:');
    log(JSON.stringify(envInfo, null, 2));
    
    const message = `Remote name: ${envInfo.remoteName}\nIn container: ${envInfo.inContainer}`;
    vscode.window.showInformationMessage(message, 'Show Full Log').then(selection => {
        if (selection === 'Show Full Log') {
            vscode.commands.executeCommand('workbench.action.output.toggleOutput');
        }
    });
}

async function getContainerVersion() {
    if (!(await isInContainer())) {
        return 'Unknown';
    }
    
    try {
        // Get current workspace folder
        const currentFolder = vscode.workspace.workspaceFolders?.[0];
        if (!currentFolder) {
            log('No workspace folder found');
            return 'Unknown';
        }

        const terminal = await vscode.window.createTerminal({
            name: 'Version Check',
            shellPath: '/bin/zsh',
            hideFromUser: true
        });
        
        // Write to .rsm-version in the current workspace
        const versionFile = '.rsm-version';
        terminal.sendText(`printf "%s" "$DOCKERHUB_VERSION" > ${versionFile} && exit`);
        
        // Wait for the command to complete and file to be written
        await new Promise(resolve => setTimeout(resolve, 500));
        
        // Read the version from the file using VS Code's API
        try {
            const uri = vscode.Uri.joinPath(currentFolder.uri, versionFile);
            const content = await vscode.workspace.fs.readFile(uri);
            const version = Buffer.from(content).toString().trim();
            
            // Clean up
            try { 
                await vscode.workspace.fs.delete(uri);
            } catch (e) { 
                /* ignore cleanup errors */ 
            }
            terminal.dispose();
            
            return version || 'Unknown';
        } catch (error) {
            log(`Failed to read version file: ${error.message}`);
            terminal.dispose();
            return 'Unknown';
        }
    } catch (error) {
        log(`Failed to get container version: ${error.message}`);
        return 'Unknown';
    }
}

async function readFileWSL(path) {
    try {
        const { stdout } = await execAsync(`wsl.exe bash -c 'cat "${path}"'`);
        return stdout;
    } catch (e) {
        throw new Error(`Failed to read file: ${e.message}`);
    }
}

async function setContainerVersionCommand(context) {
    if (!await isInContainer()) {
        const msg = 'Please connect to the RSM container first';
        log(msg);
        vscode.window.showErrorMessage(msg);
        return;
    }

    const version = await getContainerVersion();
    if (!version) {
        const msg = 'Could not determine container version';
        log(msg);
        vscode.window.showErrorMessage(msg);
        return;
    }

    log(`Container version detected: ${version}`);
    const currentPath = vscode.workspace.workspaceFolders[0].uri.fsPath;
    log(`Current path: ${currentPath}`);

    // Get WSL username for correct path
    const wslUsername = await getWSLUsername();
    log(`WSL username: ${wslUsername}`);

    // Convert container path to WSL path
    const wslPath = currentPath.replace(/\\/g, '/').replace('/home/jovyan', `/home/${wslUsername}`);
    log(`WSL path: ${wslPath}`);

    const projectName = getProjectName(wslPath);
    log(`Project name: ${projectName}`);

    // Check existing files first
    const workspaceFile = `${wslPath}/${projectName}.code-workspace`;
    let shouldUpdate = true;
    let existingVersion = null;

    try {
        // Check if workspace file exists and was created by our extension
        const workspaceRaw = await readFileWSL(workspaceFile);
        const workspaceContent = JSON.parse(workspaceRaw);
        
        if (workspaceContent.metadata?.createdBy === 'rsm-vscode-extension') {
            log('Found existing workspace file created by RSM extension');
            existingVersion = workspaceContent.metadata?.containerVersion;
            
            if (existingVersion && existingVersion !== 'latest') {
                log(`Existing version found: ${existingVersion}`);
                shouldUpdate = false;
                vscode.window.showInformationMessage(
                    `Found existing configuration with version ${existingVersion}. Will not overwrite files.`
                );
                return;
            } else {
                log('No specific version found in existing workspace file');
                vscode.window.showInformationMessage(
                    'Found existing configuration but no specific version set. Will update files.'
                );
            }
        } else {
            log('Workspace file exists but was not created by RSM extension');
            vscode.window.showInformationMessage(
                'Found workspace file not created by RSM extension. Will update files.'
            );
        }
    } catch (e) {
        log('No existing workspace file found or error reading it');
        vscode.window.showInformationMessage(
            'No existing configuration found. Will create new files.'
        );
    }

    if (!shouldUpdate) {
        return;
    }

    // Copy docker-compose file
    const isArm = os.arch() === 'arm64';
    const sourceComposeFile = container.getComposeFile(isArm, context);
    log(`Source compose file: ${sourceComposeFile}`);

    try {
        // Read and modify docker-compose content
        log(`Reading source docker-compose file from: ${sourceComposeFile}`);
        let composeContent = fs.readFileSync(sourceComposeFile, 'utf8')
            .replace(/\r\n/g, '\n'); // Normalize line endings
        log('Successfully read source docker-compose file');
        
        // Replace all instances of "latest" with the version
        composeContent = composeContent.replace(/latest/g, version);
        
        // Add version to container name with hyphen
        composeContent = composeContent.replace(
            /(container_name:\s*"?rsm-msba-k8s-arm)"?/g,
            `$1-${version}`
        );
        
        // Write files using WSL paths
        const targetComposeFile = `${wslPath}/docker-compose.yml`;
        log(`Writing docker-compose.yml to: ${targetComposeFile}`);
        const proc = spawn('wsl.exe', ['bash', '-c', `cat > "${targetComposeFile}"`]);
        proc.stdin.write(composeContent);
        proc.stdin.end();
        
        await new Promise((resolve, reject) => {
            proc.on('close', (code) => {
                if (code === 0) {
                    resolve();
                } else {
                    reject(new Error(`Failed to write docker-compose.yml, exit code: ${code}`));
                }
            });
        });
        log(`Successfully created docker-compose.yml with version ${version}`);

        // Update .devcontainer.json
        const devcontainerPath = `${wslPath}/.devcontainer.json`;
        log(`Reading .devcontainer.json from: ${devcontainerPath}`);
        let devcontainerContent;
        try {
            const devcontainerRaw = await readFileWSL(devcontainerPath);
            devcontainerContent = JSON.parse(devcontainerRaw);
            log('Successfully read .devcontainer.json');
        } catch (e) {
            log(`Error reading .devcontainer.json: ${e.message}`);
            throw new Error('Failed to read .devcontainer.json');
        }
        devcontainerContent.dockerComposeFile = ['docker-compose.yml'];
        await writeFile(devcontainerContent, devcontainerPath);
        log('Successfully updated .devcontainer.json to use local docker-compose.yml');

        // Update .code-workspace file
        log(`Reading .code-workspace from: ${workspaceFile}`);
        let workspaceContent;
        try {
            const workspaceRaw = await readFileWSL(workspaceFile);
            workspaceContent = JSON.parse(workspaceRaw);
            log('Successfully read .code-workspace');
        } catch (e) {
            log(`Error reading workspace file: ${e.message}`);
            throw new Error('Failed to read workspace file');
        }
        workspaceContent.metadata.containerVersion = version;
        await writeFile(workspaceContent, workspaceFile);
        log(`Successfully updated .code-workspace with version ${version}`);

        vscode.window.showInformationMessage(
            `Container version set to ${version}. Files updated: docker-compose.yml, .devcontainer.json, and .code-workspace`,
            'Rebuild Container'
        ).then(selection => {
            if (selection === 'Rebuild Container') {
                vscode.commands.executeCommand('remote-containers.rebuildContainer');
            }
        });
    } catch (error) {
        const msg = `Failed to update files: ${error.message}`;
        log(msg);
        log(`Full error stack: ${error.stack}`);
        vscode.window.showErrorMessage(msg);
    }
}

async function changeWorkspaceCommand(context) {
    if (!(await isInContainer())) {
        vscode.window.showErrorMessage('Not connected to the RSM container');
        return;
    }

    try {
        const currentFolder = vscode.workspace.workspaceFolders?.[0];
        if (!currentFolder) {
            throw new Error('No workspace folder found');
        }

        const result = await vscode.window.showOpenDialog({
            canSelectFiles: false,
            canSelectFolders: true,
            canSelectMany: false,
            defaultUri: currentFolder.uri,
            title: 'Select New Workspace Folder'
        });

        if (result && result[0]) {
            const newPath = result[0].fsPath.replace(/\\/g, '/');
            log(`Selected new workspace path: ${newPath}`);

            // We're already in the container, so newPath is the containerPath
            const containerPath = newPath;
            const wslPath = isWindows ?
                containerPath.replace('/home/jovyan', `/home/${await getWSLUsername()}`) :
                containerPath.replace('/home/jovyan', os.homedir());  // Use host OS home dir for macOS

            const projectName = getProjectName(containerPath);
            
            log(`Container path: ${containerPath}`);
            log(`WSL path for writing: ${wslPath}`);

            // Check for existing files and their metadata
            const devcontainerJsonPath = `${wslPath}/.devcontainer.json`;
            const workspaceFilePath = `${wslPath}/${projectName}.code-workspace`;
            const dockerComposePath = `${wslPath}/docker-compose.yml`;
            let useExistingFiles = false;

            log('Checking paths:');
            log(`devcontainerJsonPath: ${devcontainerJsonPath}`);
            log(`workspaceFilePath: ${workspaceFilePath}`);
            log(`dockerComposePath: ${dockerComposePath}`);

            // Try different methods to read the workspace file
            try {
                // Method 1: Direct WSL read
                log('Attempting to read workspace file using wsl.exe cat...');
                try {
                    const workspaceRaw = await readFileWSL(workspaceFilePath);
                    const workspaceContent = JSON.parse(workspaceRaw);
                    log('Successfully read workspace file using wsl.exe cat');
                    if (workspaceContent.metadata?.createdBy === 'rsm-vscode-extension') {
                        log('Found existing workspace file created by RSM extension');
                        // Check if there's a specific container version set
                        const containerVersion = workspaceContent.metadata?.containerVersion;
                        if (containerVersion && containerVersion !== 'latest') {
                            // Check if local docker-compose file exists
                            try {
                                const composeContent = await readFileWSL(dockerComposePath);
                                log('Found local docker-compose.yml file');
                                useExistingFiles = true;
                                vscode.window.showInformationMessage(
                                    `Found existing configuration with version ${containerVersion}. Using existing files.`
                                );
                            } catch (e) {
                                log(`Failed to read docker-compose.yml: ${e.message}`);
                                vscode.window.showInformationMessage(
                                    `Found configuration with version ${containerVersion} but no docker-compose.yml. Will create new files.`
                                );
                            }
                        } else {
                            useExistingFiles = true;
                            log('Found existing files created by RSM extension');
                            vscode.window.showInformationMessage(
                                'Found existing configuration with latest version. Using existing files.'
                            );
                        }
                    } else {
                        log('Workspace file exists but was not created by RSM extension');
                        vscode.window.showInformationMessage(
                            'Found workspace file not created by RSM extension. Will create new files.'
                        );
                    }
                } catch (e) {
                    log(`Failed to read workspace file using wsl.exe cat: ${e.message}`);
                    
                    // Method 2: Try VS Code's file system API
                    log('Attempting to read workspace file using VS Code API...');
                    try {
                        const uri = vscode.Uri.file(workspaceFilePath);
                        const content = await vscode.workspace.fs.readFile(uri);
                        const workspaceContent = JSON.parse(content.toString());
                        log('Successfully read workspace file using VS Code API');
                        
                        if (workspaceContent.metadata?.createdBy === 'rsm-vscode-extension') {
                            // Same version checking logic as above
                            log('Found existing workspace file created by RSM extension');
                            const containerVersion = workspaceContent.metadata?.containerVersion;
                            if (containerVersion && containerVersion !== 'latest') {
                                try {
                                    await vscode.workspace.fs.stat(vscode.Uri.file(dockerComposePath));
                                    log('Found local docker-compose.yml file');
                                    useExistingFiles = true;
                                    vscode.window.showInformationMessage(
                                        `Found existing configuration with version ${containerVersion}. Using existing files.`
                                    );
                                } catch (e) {
                                    log(`Failed to find docker-compose.yml: ${e.message}`);
                                    vscode.window.showInformationMessage(
                                        `Found configuration with version ${containerVersion} but no docker-compose.yml. Will create new files.`
                                    );
                                }
                            } else {
                                useExistingFiles = true;
                                log('Found existing files created by RSM extension');
                                vscode.window.showInformationMessage(
                                    'Found existing configuration with latest version. Using existing files.'
                                );
                            }
                        }
                    } catch (e2) {
                        log(`Failed to read workspace file using VS Code API: ${e2.message}`);
                        log('No existing workspace file found or unable to read it');
                        vscode.window.showInformationMessage(
                            'No existing configuration found. Will create new files.'
                        );
                    }
                }
            } catch (e) {
                log(`All file reading attempts failed: ${e.message}`);
                vscode.window.showInformationMessage(
                    'No existing configuration found. Will create new files.'
                );
            }

            if (useExistingFiles) {
                // Use existing configuration
                log('Using existing configuration files');
                if (isMacOS) {
                    log('Using macOS-specific workspace opening');
                    await vscode.commands.executeCommand(
                        'remote-containers.openWorkspace',
                        vscode.Uri.file(workspaceFilePath)
                    );
                } else {
                    log('Using default workspace opening');
                    await vscode.commands.executeCommand(
                        'vscode.openFolder',
                        result[0],
                        { forceReuseWindow: true }
                    );
                }
                return;
            }

            // If we get here, we need to create new configuration files
            const isArm = os.arch() === 'arm64';
            const composeFile = container.getComposeFile(isArm, context);
            const wslComposeFile = paths.toWSLMountPath(composeFile);
            log(`Using compose file: ${wslComposeFile}`);

            const devcontainerContent = {
                "name": isArm ? "rsm-msba-arm" : "rsm-msba-intel",
                "dockerComposeFile": [wslComposeFile],
                "service": "rsm-msba",
                "workspaceFolder": containerPath,
                "remoteUser": "jovyan",
                "overrideCommand": false,
                "remoteWorkspaceFolder": containerPath,
                "customizations": {
                    "vscode": {
                        "extensions": ["ms-vscode-remote.remote-containers"],
                        "settings": {
                            "workbench.welcomePage.walkthroughs.openOnInstall": false,
                            "workbench.startupEditor": "none"
                        }
                    }
                },
                "remoteEnv": {
                    "HOME": "/home/jovyan"
                }
            };

            const workspaceContent = {
                "folders": [{ "path": "." }],
                "settings": {
                    "remote.containers.defaultExtensions": [
                        "ms-vscode-remote.remote-containers"
                    ],
                    "workspace.openFolderWhenFileOpens": true,
                    "remote.autoForwardPorts": true,
                    "workbench.confirmBeforeOpen": false,
                    "workbench.welcomePage.walkthroughs.openOnInstall": false
                },
                "extensions": {
                    "recommendations": [
                        "ms-vscode-remote.remote-containers"
                    ]
                },
                "metadata": {
                    "createdBy": "rsm-vscode-extension",
                    "createdAt": new Date().toLocaleString('en-US', {
                        year: 'numeric',
                        month: '2-digit',
                        day: '2-digit',
                        hour: '2-digit',
                        minute: '2-digit',
                        second: '2-digit',
                        hour12: false
                    }).replace(/(\d+)\/(\d+)\/(\d+)/, '$3-$1-$2'),
                    "containerVersion": "latest"
                }
            };

            log(`Creating .devcontainer.json at: ${devcontainerJsonPath}`);
            await writeFile(devcontainerContent, devcontainerJsonPath);
            
            log(`Creating workspace file at: ${workspaceFilePath}`);
            await writeFile(workspaceContent, workspaceFilePath);

            if (isMacOS) {
                log('Using macOS-specific workspace opening');
                await vscode.commands.executeCommand(
                    'remote-containers.openWorkspace',
                    vscode.Uri.file(workspaceFilePath)
                );
            } else {
                log('Using default workspace opening');
                await vscode.commands.executeCommand(
                    'vscode.openFolder',
                    result[0],
                    { forceReuseWindow: true }
                );
            }

            log(`Workspace changed to: ${containerPath}`);
        } else {
            log('No workspace folder selected');
            vscode.window.showErrorMessage('Workspace change cancelled: No folder selected');
        }
    } catch (error) {
        log(`Error during workspace change: ${error.message}`);
        vscode.window.showErrorMessage(`Failed to change workspace: ${error.message}`);
    }
}

async function debugContainerCommand() {
    const terminal = await vscode.window.createTerminal({
        name: 'RSM Debug',
        shellPath: isWindows ? 'wsl.exe' : '/bin/zsh'
    });
    
    const containerChecks = {
        remoteName: vscode.env.remoteName,
        inContainer: await isInContainer(),
        platform: process.platform,
        arch: os.arch(),
        shell: isWindows ? 'wsl.exe' : '/bin/zsh',
        pwd: '',
        whoami: ''
    };

    try {
        if (isWindows) {
            terminal.sendText('bash -c "pwd && whoami && echo $SHELL"');
        } else {
            terminal.sendText('pwd && whoami && echo $SHELL');
        }
        
        terminal.show();
        
        log('Container Status Debug Info:');
        log(JSON.stringify(containerChecks, null, 2));
        
        vscode.window.showInformationMessage(
            'Container debug information shown in terminal',
            'Show Log'
        ).then(selection => {
            if (selection === 'Show Log') {
                vscode.commands.executeCommand('workbench.action.output.toggleOutput');
            }
        });
    } catch (error) {
        log(`Debug check failed: ${error.message}`);
        terminal.dispose();
    }
}

module.exports = {
    startContainerCommand,
    stopContainerCommand,
    startRadiantCommand,
    startGitGadgetCommand,
    cleanPackagesCommand,
    setupContainerCommand,
    debugEnvCommand,
    changeWorkspaceCommand,
<<<<<<< HEAD
    debugContainerCommand,
    setContainerVersionCommand,
    testFilePathsCommand
}; 
=======
    debugContainerCommand
};
>>>>>>> 5c42b890
<|MERGE_RESOLUTION|>--- conflicted
+++ resolved
@@ -916,12 +916,7 @@
     setupContainerCommand,
     debugEnvCommand,
     changeWorkspaceCommand,
-<<<<<<< HEAD
     debugContainerCommand,
     setContainerVersionCommand,
     testFilePathsCommand
-}; 
-=======
-    debugContainerCommand
-};
->>>>>>> 5c42b890
+}; 